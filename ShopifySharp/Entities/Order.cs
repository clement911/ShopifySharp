--- conflicted
+++ resolved
@@ -421,7 +421,6 @@
         /// </summary>
         [JsonProperty("estimated_taxes")]
         public bool? EstimatedTaxes { get; set; }
-<<<<<<< HEAD
         
         /// <summary>
         /// The current subtotal price of the order in the shop currency. The value of this field reflects order edits, returns, and refunds.
@@ -470,14 +469,11 @@
         /// </summary>
         [JsonProperty("current_total_tax_set")]
         public PriceSet CurrentTotalTaxSet { get; set; }
-
-=======
-
-        /// <summary>
+        
+ 		/// <summary>
         /// The terms and conditions under which a payment should be processed.
         /// </summary>
         [JsonProperty("payment_terms")]
         public PaymentTerms PaymentTerms { get; set; }
->>>>>>> f9a7d48a
     }
 }