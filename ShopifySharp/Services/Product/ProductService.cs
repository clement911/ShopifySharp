--- conflicted
+++ resolved
@@ -30,13 +30,7 @@
         /// <summary>
         /// Gets a list of up to 250 of the shop's products.
         /// </summary>
-<<<<<<< HEAD
-        /// <returns></returns>
-        [Obsolete("This ListAsync method targets a version of Shopify's API which will be deprecated and cease to function in April of 2020. ShopifySharp version 5.0 has been published with support for the newer list API. Make sure you update before April of 2020.")]
-        public virtual async Task<IEnumerable<Product>> ListAsync(ProductFilter options = null)
-=======
         public virtual async Task<ListResult<Product>> ListAsync(ListFilter<Product> filter)
->>>>>>> eb249c4f
         {
             return await ExecuteGetListAsync("products.json", "products", filter);
         }
