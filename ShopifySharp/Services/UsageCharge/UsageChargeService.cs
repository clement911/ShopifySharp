--- conflicted
+++ resolved
@@ -67,15 +67,8 @@
         /// Retrieves a list of all past and present <see cref="UsageCharge"/> objects.
         /// </summary>
         /// <param name="recurringChargeId">The id of the recurring charge that these usage charges belong to.</param>
-<<<<<<< HEAD
-        /// <param name="fields">A comma-separated list of fields to return.</param>
-        /// <returns>The list of <see cref="UsageCharge"/> objects.</returns>
-        [Obsolete("This ListAsync method targets a version of Shopify's API which will be deprecated and cease to function in April of 2020. ShopifySharp version 5.0 has been published with support for the newer list API. Make sure you update before April of 2020.")]
-        public virtual async Task<IEnumerable<UsageCharge>> ListAsync(long recurringChargeId, string fields = null)
-=======
         /// <param name="filter">Options for filtering the list.</param>
         public virtual async Task<IEnumerable<UsageCharge>> ListAsync(long recurringChargeId, UsageChargeListFilter filter = null)
->>>>>>> eb249c4f
         {
             var req = PrepareRequest($"recurring_application_charges/{recurringChargeId}/usage_charges.json");
 
