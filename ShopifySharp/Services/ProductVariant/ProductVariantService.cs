﻿using System;
using System.Net.Http;
using ShopifySharp.Filters;
using System.Collections.Generic;
using System.Threading.Tasks;
using ShopifySharp.Infrastructure;
using ShopifySharp.Lists;

namespace ShopifySharp
{
    /// <summary>
    /// A service for manipulating a Shopify product's variants.
    /// </summary>
    public class ProductVariantService : ShopifyService
    {
        /// <summary>
        /// Creates a new instance of <see cref="ProductVariantService" />.
        /// </summary>
        /// <param name="myShopifyUrl">The shop's *.myshopify.com URL.</param>
        /// <param name="shopAccessToken">An API access token for the shop.</param>
        public ProductVariantService(string myShopifyUrl, string shopAccessToken) : base(myShopifyUrl, shopAccessToken) { }

        /// <summary>
        /// Gets a count of all variants belonging to the given product.
        /// </summary>
        /// <param name="productId">The product that the variants belong to.</param>
        /// <param name="filter">Options for filtering the result.</param>
        /// <remarks>
        /// According to Shopify's documentation, this endpoint does not currently support any additional filter parameters for counting.
        /// </remarks>
        public virtual async Task<int> CountAsync(long productId)
        {
            return await ExecuteGetAsync<int>($"products/{productId}/variants/count.json", "count");
        }

        /// <summary>
        /// Gets a list of variants belonging to the given product.
        /// </summary>
        /// <param name="productId">The product that the variants belong to.</param>
<<<<<<< HEAD
        /// <param name="filterOptions">Options for filtering the result.</param>
        [Obsolete("This ListAsync method targets a version of Shopify's API which will be deprecated and cease to function in April of 2020. ShopifySharp version 5.0 has been published with support for the newer list API. Make sure you update before April of 2020.")]
        public virtual async Task<IEnumerable<ProductVariant>> ListAsync(long productId, ListFilter filterOptions = null)
=======
        public virtual async Task<ListResult<ProductVariant>> ListAsync(long productId, ListFilter<ProductVariant> filter)
>>>>>>> eb249c4f
        {
            return await ExecuteGetListAsync($"products/{productId}/variants.json", "variants", filter);
        }

        /// <summary>
        /// Gets a list of variants belonging to the given product.
        /// </summary>
        /// <param name="productId">The product that the variants belong to.</param>
        public virtual async Task<ListResult<ProductVariant>> ListAsync(long productId, ProductVariantListFilter filter = null)
        {
            return await ListAsync(productId, filter?.AsListFilter());
        }

        /// <summary>
        /// Retrieves the <see cref="ProductVariant"/> with the given id.
        /// </summary>
        /// <param name="variantId">The id of the product variant to retrieve.</param>
        public virtual async Task<ProductVariant> GetAsync(long variantId)
        {
            return await ExecuteGetAsync<ProductVariant>($"variants/{variantId}.json", "variant");
        }

        /// <summary>
        /// Creates a new <see cref="ProductVariant"/>.
        /// </summary>
        /// <param name="productId">The product that the new variant will belong to.</param>
        /// <param name="variant">A new <see cref="ProductVariant"/>. Id should be set to null.</param>
        public virtual async Task<ProductVariant> CreateAsync(long productId, ProductVariant variant)
        {
            var req = PrepareRequest($"products/{productId}/variants.json");
            var content = new JsonContent(new
            {
                variant = variant
            });
            var response = await ExecuteRequestAsync<ProductVariant>(req, HttpMethod.Post, content, "variant");

            return response.Result;
        }

        /// <summary>
        /// Updates the given <see cref="ProductVariant"/>.
        /// </summary>
        /// <param name="productVariantId">Id of the object being updated.</param>
        /// <param name="variant">The variant to update.</param>
        public virtual async Task<ProductVariant> UpdateAsync(long productVariantId, ProductVariant variant)
        {
            var req = PrepareRequest($"variants/{productVariantId}.json");
            var content = new JsonContent(new
            {
                variant = variant
            });
            var response = await ExecuteRequestAsync<ProductVariant>(req, HttpMethod.Put, content, "variant");

            return response.Result;
        }

        /// <summary>
        /// Deletes a product variant with the given Id.
        /// </summary>
        /// <param name="productId">The product that the variant belongs to.</param>
        /// <param name="variantId">The product variant's id.</param>
        public virtual async Task DeleteAsync(long productId, long variantId)
        {
            var req = PrepareRequest($"products/{productId}/variants/{variantId}.json");

            await ExecuteRequestAsync(req, HttpMethod.Delete);
        }
    }
}<|MERGE_RESOLUTION|>--- conflicted
+++ resolved
@@ -37,13 +37,7 @@
         /// Gets a list of variants belonging to the given product.
         /// </summary>
         /// <param name="productId">The product that the variants belong to.</param>
-<<<<<<< HEAD
-        /// <param name="filterOptions">Options for filtering the result.</param>
-        [Obsolete("This ListAsync method targets a version of Shopify's API which will be deprecated and cease to function in April of 2020. ShopifySharp version 5.0 has been published with support for the newer list API. Make sure you update before April of 2020.")]
-        public virtual async Task<IEnumerable<ProductVariant>> ListAsync(long productId, ListFilter filterOptions = null)
-=======
         public virtual async Task<ListResult<ProductVariant>> ListAsync(long productId, ListFilter<ProductVariant> filter)
->>>>>>> eb249c4f
         {
             return await ExecuteGetListAsync($"products/{productId}/variants.json", "variants", filter);
         }
