--- conflicted
+++ resolved
@@ -22,11 +22,6 @@
         /// <summary>
         /// Retrieve a list of all carrier services that are associated with the store.
         /// </summary>
-<<<<<<< HEAD
-        /// <returns>The list of <see cref="Carrier" that are associated with the store.</returns>
-        [Obsolete("This ListAsync method targets a version of Shopify's API which will be deprecated and cease to function in April of 2020. ShopifySharp version 5.0 has been published with support for the newer list API. Make sure you update before April of 2020.")]
-=======
->>>>>>> eb249c4f
         public virtual async Task<IEnumerable<Carrier>> ListAsync()
         {
             return await ExecuteGetAsync< IEnumerable < Carrier >>("carrier_services.json", "carrier_services");
