--- conflicted
+++ resolved
@@ -39,15 +39,8 @@
         /// <summary>
         /// Gets a list of up to 250 of the gift cards.
         /// </summary>
-<<<<<<< HEAD
-        /// <param name="options">Options for filtering the list.</param>
-        /// <returns>The list of gift cards matching the filter.</returns>
-        [Obsolete("This ListAsync method targets a version of Shopify's API which will be deprecated and cease to function in April of 2020. ShopifySharp version 5.0 has been published with support for the newer list API. Make sure you update before April of 2020.")]
-        public virtual async Task<IEnumerable<GiftCard>> ListAsync(GiftCardFilter options = null)
-=======
         /// <param name="filter">Options for filtering the list.</param>
         public virtual async Task<ListResult<GiftCard>> ListAsync(GiftCardListFilter filter = null)
->>>>>>> eb249c4f
         {
             return await ListAsync(filter?.AsListFilter());
         }
