--- conflicted
+++ resolved
@@ -22,12 +22,7 @@
         /// <summary>
         /// Gets a list of up to 250 of the shop's price rules.
         /// </summary>
-<<<<<<< HEAD
-        [Obsolete("This ListAsync method targets a version of Shopify's API which will be deprecated and cease to function in April of 2020. ShopifySharp version 5.0 has been published with support for the newer list API. Make sure you update before April of 2020.")]
-        public virtual async Task<IEnumerable<PriceRule>> ListAsync(PriceRuleFilter options = null)
-=======
         public virtual async Task<ListResult<PriceRule>> ListAsync(ListFilter<PriceRule> filter)
->>>>>>> eb249c4f
         {
             return await ExecuteGetListAsync("price_rules.json", "price_rules", filter);
         }
@@ -35,12 +30,7 @@
         /// <summary>
         /// Gets a list of up to 250 of the shop's price rules.
         /// </summary>
-<<<<<<< HEAD
-        [Obsolete("This ListAsync method targets a version of Shopify's API which will be deprecated and cease to function in April of 2020. ShopifySharp version 5.0 has been published with support for the newer list API. Make sure you update before April of 2020.")]
-        public virtual async Task<IEnumerable<PriceRule>> ListAsync(Dictionary<string, object> options)
-=======
         public virtual async Task<ListResult<PriceRule>> ListAsync(PriceRuleListFilter filter = null)
->>>>>>> eb249c4f
         {
             return await ListAsync(filter?.AsListFilter());
         }
