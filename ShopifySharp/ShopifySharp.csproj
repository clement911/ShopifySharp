--- conflicted
+++ resolved
@@ -3,11 +3,7 @@
     <TargetFrameworks>netcoreapp2.1;netstandard1.4;net45</TargetFrameworks>
     <AssemblyName>ShopifySharp</AssemblyName>
     <RootNamespace>ShopifySharp</RootNamespace>
-<<<<<<< HEAD
-    <VersionPrefix>4.25.3</VersionPrefix>
-=======
     <VersionPrefix>5.0.0</VersionPrefix>
->>>>>>> eb249c4f
   </PropertyGroup>
   <PropertyGroup>
     <Description>ShopifySharp is a C# and .NET library that helps developers easily authenticate with and manage Shopify stores.</Description>
