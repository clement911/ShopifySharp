﻿using Newtonsoft.Json;
using ShopifySharp.Converters;
using System.Runtime.Serialization;

namespace ShopifySharp.Enums
{
    [JsonConverter(typeof(NullableEnumConverter<AuthorizationScope>))]
    public enum AuthorizationScope
    {
        [EnumMember(Value = "read_content")]
        ReadContent,

        [EnumMember(Value = "write_content")]
        WriteContent,

        [EnumMember(Value = "read_themes")]
        ReadThemes,

        [EnumMember(Value = "write_themes")]
        WriteThemes,

        [EnumMember(Value = "read_products")]
        ReadProducts,

        [EnumMember(Value = "write_products")]
        WriteProducts,

        [EnumMember(Value = "read_customers")]
        ReadCustomers,

        [EnumMember(Value = "write_customers")]
        WriteCustomers,

        [EnumMember(Value = "read_orders")]
        ReadOrders,

        [EnumMember( Value = "read_all_orders" )]
        ReadAllOrders,

        [EnumMember(Value = "write_orders")]
        WriteOrders,

        [EnumMember(Value = "read_script_tags")]
        ReadScriptTags,

        [EnumMember(Value = "write_script_tags")]
        WriteScriptTags,

        [EnumMember(Value = "read_fulfillments")]
        ReadFulfillments,

        [EnumMember(Value = "write_fulfillments")]
        WriteFulfillments,

        [EnumMember(Value = "read_shipping")]
        ReadShipping,

        [EnumMember(Value = "write_shipping")]
        WriteShipping,

        [EnumMember(Value = "read_analytics")]
        ReadAnalytics,

        [EnumMember(Value = "read_users")]
        ReadUsers,

        [EnumMember(Value = "write_users")]
        WriteUsers,

        [EnumMember(Value = "read_checkouts")]
        ReadCheckouts,

        [EnumMember(Value = "write_checkouts")]
        WriteCheckouts,

        [EnumMember(Value = "read_reports")]
        ReadReports,

        [EnumMember(Value = "write_reports")]
        WriteReports,

        [EnumMember(Value = "read_price_rules")]
        ReadPriceRules,

        [EnumMember(Value = "write_price_rules")]
        WritePriceRules,

        [EnumMember(Value = "read_inventory")]
        ReadInventory,

        [EnumMember(Value = "write_inventory")]
        WriteInventory,

        [EnumMember(Value = "read_product_listings")]
        ReadProductListings,

        [EnumMember(Value = "read_collection_listings")]
        ReadCollectionListings,

        [EnumMember(Value = "read_draft_orders")]
        ReadDraftOrders,

        [EnumMember(Value = "write_draft_orders")]
        WriteDraftOrders,

        [EnumMember(Value = "write_merchant_managed_fulfillment_orders")]
        WriteMerchantManagedFulfillmentOrders,

        [EnumMember(Value = "read_merchant_managed_fulfillment_orders")]
        ReadMerchantManagedFulfillmentOrders,

        [EnumMember(Value = "read_assigned_fulfillment_orders")]
        ReadAssignedFulfillmentOrders,
        
        [EnumMember(Value = "write_assigned_fulfillment_orders")]
        WriteAssignedFulfillmentOrders,

        [EnumMember(Value = "read_marketing_events")]
        ReadMarketingEvents,

        [EnumMember(Value = "write_marketing_events")]
        WriteMarketingEvents,

        [EnumMember(Value = "read_resource_feedbacks")]
        ReadResourceFeedbacks,

        [EnumMember(Value = "write_resource_feedbacks")]
        WriteResourceFeedbacks,

        [EnumMember(Value = "unauthenticated_read_collection_listings")]
        UnauthenticatedReadCollectionListings,

        [EnumMember(Value = "unauthenticated_read_product_listings")]
        UnauthenticatedReadProductListings,

        [EnumMember(Value = "unauthenticated_write_checkouts")]
        UnauthenticatedWriteCheckouts,

        [EnumMember(Value = "unauthenticated_write_customers")]
        UnauthenticatedWriteCustomers,

        [EnumMember(Value = "unauthenticated_read_content")]
        UnauthenticatedReadContent,

        [EnumMember(Value = "read_locations")]
        ReadLocations,

        [EnumMember(Value = "write_order_edits")]
        WriteOrderEdits,

        [EnumMember(Value = "read_assigned_fulfillment_orders")]
        ReadAssignedFulfillmentOrders,

        [EnumMember(Value = "write_assigned_fulfillment_orders")]
        WriteAssignedFulfillmentOrders,

        [EnumMember(Value = "read_third_party_fulfillment_orders")]
        ReadThirdPartyFulfillmentOrders,

        [EnumMember(Value = "write_third_party_fulfillment_orders")]
        WriteThirdPartyFulfillmentOrders,

        [EnumMember(Value = "read_gift_cards")]
        ReadGiftCards,

        [EnumMember(Value = "write_gift_cards")]
        WriteGiftCards,

        [EnumMember(Value = "read_discounts")]
        ReadDiscounts,

        [EnumMember(Value = "write_discounts")]
        WriteDiscounts,

        [EnumMember(Value = "read_shopify_payments_payouts")]
        ReadShopifyPaymentsPayouts,

        [EnumMember(Value = "read_shopify_payments_disputes")]
        ReadShopifyPaymentsDisputes,

        [EnumMember(Value = "read_translations")]
        ReadTranslations,

        [EnumMember(Value = "write_translations")]
        WriteTranslations,

<<<<<<< HEAD
        [EnumMember(Value = "read_locales")]
        ReadLocales,

        [EnumMember(Value = "write_locales")]
        WriteLocales
=======
        [EnumMember(Value = "read_discounts")]
        ReadDiscounts,

        [EnumMember(Value = "write_discounts")]
        WriteDiscounts
>>>>>>> a837e854
    }
}<|MERGE_RESOLUTION|>--- conflicted
+++ resolved
@@ -184,18 +184,15 @@
         [EnumMember(Value = "write_translations")]
         WriteTranslations,
 
-<<<<<<< HEAD
         [EnumMember(Value = "read_locales")]
         ReadLocales,
 
         [EnumMember(Value = "write_locales")]
         WriteLocales
-=======
         [EnumMember(Value = "read_discounts")]
         ReadDiscounts,
 
         [EnumMember(Value = "write_discounts")]
         WriteDiscounts
->>>>>>> a837e854
     }
 }