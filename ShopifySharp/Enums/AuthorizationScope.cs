﻿using Newtonsoft.Json;
using ShopifySharp.Converters;
using System.Runtime.Serialization;

namespace ShopifySharp.Enums
{
    [JsonConverter(typeof(NullableEnumConverter<AuthorizationScope>))]
    public enum AuthorizationScope
    {
        [EnumMember(Value = "read_content")]
        ReadContent,

        [EnumMember(Value = "write_content")]
        WriteContent,

        [EnumMember(Value = "read_themes")]
        ReadThemes,

        [EnumMember(Value = "write_themes")]
        WriteThemes,

        [EnumMember(Value = "read_products")]
        ReadProducts,

        [EnumMember(Value = "write_products")]
        WriteProducts,

        [EnumMember(Value = "read_customers")]
        ReadCustomers,

        [EnumMember(Value = "write_customers")]
        WriteCustomers,

        [EnumMember(Value = "read_orders")]
        ReadOrders,

        [EnumMember( Value = "read_all_orders" )]
        ReadAllOrders,

        [EnumMember(Value = "write_orders")]
        WriteOrders,

        [EnumMember(Value = "read_script_tags")]
        ReadScriptTags,

        [EnumMember(Value = "write_script_tags")]
        WriteScriptTags,

        [EnumMember(Value = "read_fulfillments")]
        ReadFulfillments,

        [EnumMember(Value = "write_fulfillments")]
        WriteFulfillments,

        [EnumMember(Value = "read_shipping")]
        ReadShipping,

        [EnumMember(Value = "write_shipping")]
        WriteShipping,

        [EnumMember(Value = "read_analytics")]
        ReadAnalytics,

        [EnumMember(Value = "read_users")]
        ReadUsers,

        [EnumMember(Value = "write_users")]
        WriteUsers,

        [EnumMember(Value = "read_checkouts")]
        ReadCheckouts,

        [EnumMember(Value = "write_checkouts")]
        WriteCheckouts,

        [EnumMember(Value = "read_reports")]
        ReadReports,

        [EnumMember(Value = "write_reports")]
        WriteReports,

        [EnumMember(Value = "read_price_rules")]
        ReadPriceRules,

        [EnumMember(Value = "write_price_rules")]
        WritePriceRules,

        [EnumMember(Value = "read_inventory")]
        ReadInventory,

        [EnumMember(Value = "write_inventory")]
        WriteInventory,

        [EnumMember(Value = "read_product_listings")]
        ReadProductListings,

        [EnumMember(Value = "read_collection_listings")]
        ReadCollectionListings,

        [EnumMember(Value = "read_draft_orders")]
        ReadDraftOrders,

        [EnumMember(Value = "write_draft_orders")]
        WriteDraftOrders,

        [EnumMember(Value = "write_merchant_managed_fulfillment_orders")]
        WriteMerchantManagedFulfillmentOrders,

        [EnumMember(Value = "read_merchant_managed_fulfillment_orders")]
        ReadMerchantManagedFulfillmentOrders,

        [EnumMember(Value = "read_marketing_events")]
        ReadMarketingEvents,

        [EnumMember(Value = "write_marketing_events")]
        WriteMarketingEvents,

        [EnumMember(Value = "read_resource_feedbacks")]
        ReadResourceFeedbacks,

        [EnumMember(Value = "write_resource_feedbacks")]
        WriteResourceFeedbacks,

        [EnumMember(Value = "unauthenticated_read_collection_listings")]
        UnauthenticatedReadCollectionListings,

        [EnumMember(Value = "unauthenticated_read_product_listings")]
        UnauthenticatedReadProductListings,

        [EnumMember(Value = "unauthenticated_write_checkouts")]
        UnauthenticatedWriteCheckouts,

        [EnumMember(Value = "unauthenticated_write_customers")]
        UnauthenticatedWriteCustomers,

        [EnumMember(Value = "unauthenticated_read_content")]
        UnauthenticatedReadContent,

        [EnumMember(Value = "read_locations")]
        ReadLocations,

<<<<<<< HEAD
        [EnumMember(Value = "write_order_edits")]
        WriteOrderEdits,

        [EnumMember(Value = "read_assigned_fulfillment_orders")]
        ReadAssignedFulfillmentOrders,

        [EnumMember(Value = "write_assigned_fulfillment_orders")]
        WriteAssignedFulfillmentOrders,

        [EnumMember(Value = "read_third_party_fulfillment_orders")]
        ReadThirdPartyFulfillmentOrders,

        [EnumMember(Value = "write_third_party_fulfillment_orders")]
        WriteThirdPartyFulfillmentOrders,
        
        [EnumMember(Value = "read_gift_cards")]
        ReadGiftCards,

        [EnumMember(Value = "write_gift_cards")]
        WriteGiftCards,

        [EnumMember(Value = "read_discounts")]
        ReadDiscounts,

        [EnumMember(Value = "write_discounts")]
        WriteDiscounts, 

        [EnumMember(Value = "read_shopify_payments_payouts")]
        ReadShopifyPaymentsPayouts, 

        [EnumMember(Value = "read_shopify_payments_disputes")]
        ReadShopifyPaymentsDisputes,

=======
>>>>>>> 36de3a0d
        [EnumMember(Value = "read_translations")]
        ReadTranslations,

        [EnumMember(Value = "write_translations")]
<<<<<<< HEAD
        WriteTranslations, 

        [EnumMember(Value = "read_locales")]
        ReadLocales,

        [EnumMember(Value = "write_locales")]
        WriteLocales
=======
        WriteTranslations
>>>>>>> 36de3a0d
    }
}<|MERGE_RESOLUTION|>--- conflicted
+++ resolved
@@ -139,56 +139,10 @@
         [EnumMember(Value = "read_locations")]
         ReadLocations,
 
-<<<<<<< HEAD
-        [EnumMember(Value = "write_order_edits")]
-        WriteOrderEdits,
-
-        [EnumMember(Value = "read_assigned_fulfillment_orders")]
-        ReadAssignedFulfillmentOrders,
-
-        [EnumMember(Value = "write_assigned_fulfillment_orders")]
-        WriteAssignedFulfillmentOrders,
-
-        [EnumMember(Value = "read_third_party_fulfillment_orders")]
-        ReadThirdPartyFulfillmentOrders,
-
-        [EnumMember(Value = "write_third_party_fulfillment_orders")]
-        WriteThirdPartyFulfillmentOrders,
-        
-        [EnumMember(Value = "read_gift_cards")]
-        ReadGiftCards,
-
-        [EnumMember(Value = "write_gift_cards")]
-        WriteGiftCards,
-
-        [EnumMember(Value = "read_discounts")]
-        ReadDiscounts,
-
-        [EnumMember(Value = "write_discounts")]
-        WriteDiscounts, 
-
-        [EnumMember(Value = "read_shopify_payments_payouts")]
-        ReadShopifyPaymentsPayouts, 
-
-        [EnumMember(Value = "read_shopify_payments_disputes")]
-        ReadShopifyPaymentsDisputes,
-
-=======
->>>>>>> 36de3a0d
         [EnumMember(Value = "read_translations")]
         ReadTranslations,
 
         [EnumMember(Value = "write_translations")]
-<<<<<<< HEAD
-        WriteTranslations, 
-
-        [EnumMember(Value = "read_locales")]
-        ReadLocales,
-
-        [EnumMember(Value = "write_locales")]
-        WriteLocales
-=======
         WriteTranslations
->>>>>>> 36de3a0d
     }
 }