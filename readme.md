--- conflicted
+++ resolved
@@ -93,12 +93,9 @@
 - [Application Credits](#application-credits)
 - [Articles](#articles)
 - [Discounts](#discounts)
-<<<<<<< HEAD
-- [Price Rules](#price-rules)
-=======
 - [Policies](#policies)
 - [ShippingZones](#shipping-zones)
->>>>>>> 38722fa2
+- [Price Rules](#price-rules)
 
 More functionality will be added each week until it reachs full parity with Shopify's REST API.
 
@@ -2074,7 +2071,31 @@
 await service.EnableAsync(discountId);
 ```
 
-<<<<<<< HEAD
+## Policies
+
+Developers can get the list of policies that a merchant has configured for their store, such as their refund or privacy policies.
+
+
+### Listing Policies
+
+```cs
+var service = new PolicyService(myShopifyUrl, shopAccessToken);
+var policies = await service.ListAsync();
+```
+
+
+## Shipping Zones
+
+Developers can  get the list of shipping zones, their countries, provinces, and shipping rates.
+
+
+### Listing Shipping Zones
+
+```cs
+var service = new ShippingZoneService(myShopifyUrl, shopAccessToken);
+var shippingZones = await service.ListAsync();
+```
+
 ## Price Rules
 
 The Price Rules API allows you to dynamically create discounts with multiple conditions that can be applied at checkout to cart items or shipping lines via a discount code. Price rules can be created for a fixed value discount, a percentage discount, or a shipping line discount. You can also specify the dates for which the price rule is valid, the number of times the price rule can be applied, and to which products, collections, variants, customer groups and even shipping countries the price rule can be applied.
@@ -2131,32 +2152,6 @@
 var service = new PriceRuleService(myShopifyUrl, shopAccessToken);
 
 await service.DeleteAsync(ruleId);
-=======
-
-## Policies
-
-Developers can get the list of policies that a merchant has configured for their store, such as their refund or privacy policies.
-
-
-### Listing Policies
-
-```cs
-var service = new PolicyService(myShopifyUrl, shopAccessToken);
-var policies = await service.ListAsync();
-```
-
-
-## Shipping Zones
-
-Developers can  get the list of shipping zones, their countries, provinces, and shipping rates.
-
-
-### Listing Shipping Zones
-
-```cs
-var service = new ShippingZoneService(myShopifyUrl, shopAccessToken);
-var shippingZones = await service.ListAsync();
->>>>>>> 38722fa2
 ```
 
 # Handling Shopify's API rate limit
