## Ignore Visual Studio temporary files, build results, and
## files generated by popular Visual Studio add-ons.

# User-specific files
*.suo
*.user
*.userosscache
*.sln.docstates

# User-specific files (MonoDevelop/Xamarin Studio)
*.userprefs

# Build results
[Dd]ebug/
[Dd]ebugPublic/
[Rr]elease/
[Rr]eleases/
x64/
x86/
build/
bld/
[Bb]in/
[Oo]bj/

# Visual Studio 2015 cache/options directory
.vs/

# MSTest test Results
[Tt]est[Rr]esult*/
[Bb]uild[Ll]og.*

# NUNIT
*.VisualState.xml
TestResult.xml

# Build Results of an ATL Project
[Dd]ebugPS/
[Rr]eleasePS/
dlldata.c

# DNX
project.lock.json
artifacts/

*_i.c
*_p.c
*_i.h
*.ilk
*.meta
*.obj
*.pch
*.pdb
*.pgc
*.pgd
*.rsp
*.sbr
*.tlb
*.tli
*.tlh
*.tmp
*.tmp_proj
*.log
*.vspscc
*.vssscc
.builds
*.pidb
*.svclog
*.scc

# Chutzpah Test files
_Chutzpah*

# Visual C++ cache files
ipch/
*.aps
*.ncb
*.opensdf
*.sdf
*.cachefile

# Visual Studio profiler
*.psess
*.vsp
*.vspx

# TFS 2012 Local Workspace
$tf/

# Guidance Automation Toolkit
*.gpState

# ReSharper is a .NET coding add-in
_ReSharper*/
*.[Rr]e[Ss]harper
*.DotSettings.user

# JustCode is a .NET coding add-in
.JustCode

# TeamCity is a build add-in
_TeamCity*

# DotCover is a Code Coverage Tool
*.dotCover

# NCrunch
_NCrunch_*
.*crunch*.local.xml

# MightyMoose
*.mm.*
AutoTest.Net/

# Web workbench (sass)
.sass-cache/

# Installshield output folder
[Ee]xpress/

# DocProject is a documentation generator add-in
DocProject/buildhelp/
DocProject/Help/*.HxT
DocProject/Help/*.HxC
DocProject/Help/*.hhc
DocProject/Help/*.hhk
DocProject/Help/*.hhp
DocProject/Help/Html2
DocProject/Help/html

# Click-Once directory
publish/

# Publish Web Output
*.[Pp]ublish.xml
*.azurePubxml
## TODO: Comment the next line if you want to checkin your
## web deploy settings but do note that will include unencrypted
## passwords
#*.pubxml

*.publishproj

# NuGet Packages
*.nupkg
# The packages folder can be ignored because of Package Restore
**/packages/*
# except build/, which is used as an MSBuild target.
!**/packages/build/
# Uncomment if necessary however generally it will be regenerated when needed
#!**/packages/repositories.config

# Windows Azure Build Output
csx/
*.build.csdef

# Windows Store app package directory
AppPackages/

# Visual Studio cache files
# files ending in .cache can be ignored
*.[Cc]ache
# but keep track of directories ending in .cache
!*.[Cc]ache/

# Others
ClientBin/
[Ss]tyle[Cc]op.*
~$*
*~
*.dbmdl
*.dbproj.schemaview
*.pfx
*.publishsettings
node_modules/
orleans.codegen.cs

# RIA/Silverlight projects
Generated_Code/

# Backup & report files from converting an old project file
# to a newer Visual Studio version. Backup files are not needed,
# because we have git ;-)
_UpgradeReport_Files/
Backup*/
UpgradeLog*.XML
UpgradeLog*.htm

# SQL Server files
*.mdf
*.ldf

# Business Intelligence projects
*.rdl.data
*.bim.layout
*.bim_*.settings

# Microsoft Fakes
FakesAssemblies/

# Node.js Tools for Visual Studio
.ntvs_analysis.dat

# Visual Studio 6 build log
*.plg

# Visual Studio 6 workspace options file
*.opt

# LightSwitch generated files
GeneratedArtifacts/
_Pvt_Extensions/
ModelManifest.xml

# Ignore private configuration files
*.private.config
*/env.yml
<<<<<<< HEAD

# Ignore VS Code Ionide extension folder
.ionide
=======
 
# Ignore signing keys
*.snk
>>>>>>> bbe043a2
<|MERGE_RESOLUTION|>--- conflicted
+++ resolved
@@ -214,12 +214,10 @@
 # Ignore private configuration files
 *.private.config
 */env.yml
-<<<<<<< HEAD
-
-# Ignore VS Code Ionide extension folder
+
+# Ignore IDE settings
 .ionide
-=======
+.idea
  
 # Ignore signing keys
-*.snk
->>>>>>> bbe043a2
+*.snk